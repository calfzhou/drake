(ns drake.core
  (:refer-clojure :exclude [file-seq])
  (:import [java.util.concurrent Semaphore])
  (:require [clojure.set :as set]
            [clojure.string :as str]
            [clj-logging-config.log4j :as log4j]
            [fs.core :as fs]
            ;; register built-in protocols
            drake.protocol_interpreters
            drake.protocol_c4
            drake.protocol_eval
<<<<<<< HEAD
            drake.event)
=======
            [drake-interface.core :as di])
>>>>>>> 05b99691
  (:use [clojure.tools.logging :only [info debug trace error]]
        [slingshot.slingshot :only [try+ throw+]]
        clojure.set
        clojopts.core
        sosueme.throwables
        drake.stdin
        drake.steps
        drake.plugins
        drake.fs
        [drake.protocol :only [get-protocol-name get-protocol]]
        drake.parser
        drake.options
        [drake.event :only [EventWorkflowBegin EventWorkflowEnd EventStepBegin EventStepEnd EventStepError]]
        drake.utils)
  (:gen-class :methods [#^{:static true} [run_opts [java.util.Map] void]
                        #^{:static true} [run_opts_with_event_bus [java.util.Map com.google.common.eventbus.EventBus] void]]))

(def VERSION "0.1.5-SNAPSHOT")
(def PLUGINS-FILE "plugins.edn")

(def DEFAULT-OPTIONS {:workflow "./Drakefile"
                      :logfile "drake.log"
                      :jobs 1
                      :plugins PLUGINS-FILE
                      :tmpdir ".drake"})

;; TODO(artem)
;; Optimize for repeated BASE prefixes (we can't just show it
;; without base, since it can be ambiguous)
;; also in (confirm-run), (confirm-merge), (step-dirnname)
;; TODO(artem) Tags are not supported here
(defn- step-string
  "Returns step's symbolic representation for printing."
  [step]
  (str (str/join ", " (concat (map #(str "%" %) (step :output-tags))
                              (step :outputs)))
       " <- "
       (str/join ", " (concat (map #(str "%" %) (step :input-tags))
                              (step :inputs)))))

(defn- user-confirms?
  "Returns true if the user enters 'Y', otherwise returns false."
  []
  (print "Confirm? [y/n] ")
  (flush)
  (letfn [(valid? [c] (when (or (= c "y") (= c "n")) c))]
    (if-let [v (valid? (.toLowerCase (read-line-stdin)))]
      (let [confirmed (= v "y")]
        (if-not confirmed (info "Aborted."))
        confirmed)
      (do
        (println "That's not a valid response. Please enter Y or n")
        (recur)))))

(defn- branch-adjust-step
  "Given a step, adjusts inputs and outputs for branches by:
     - adding #branch suffixes to all outputs
     - adding #branch suffixes only to those inputs that do exist in this branch,
       unless add-to-all is true"
  [{:keys [inputs outputs] :as step} add-to-all]
  (let [branch (*options* :branch)
        branch-adjusted-outputs (if (empty? branch)
                                  outputs
                                  (map #(str % "#" branch) outputs))
        branch-adjusted-inputs (if (empty? branch)
                                 inputs
                                 (map #(if (or add-to-all
                                               (fs di/data-in? (str % "#" branch)))
                                         (str % "#" branch)
                                         %)
                                      inputs))]
    (assoc step :inputs branch-adjusted-inputs
                :outputs branch-adjusted-outputs)))

(defn- normalize-filename-for-run
  "Normalizes filename and also removes local filesystem prefix (file:) from
   it. This is safe to do since it's the default filesystem,
   but it gives us a bit easier compatibility with existing tools."
  [filename]
  (let [n (normalized-path filename)]
    (if (= "file" (path-fs n)) (path-filename n) n)))

(defn- despace-cmds
  "Given a sequence of commands, removes leading whitespace found in the first
   line from all lines, e.g.:
      |  1
      |   2
      |  3
   ->
      |1
      | 2
      |3
   If we just delete all leading space from each line independently, we won't
   be able to process languages with semantically significant whitespace,
   such as Python."
  [cmds]
  (let [prefix (apply str (take-while #{\space \tab} (first cmds)))
        prefix-len (count prefix)]
    (map #(if (.startsWith %1 prefix) (.substring %1 prefix-len) %1) cmds)))

(defn- prepare-step-for-run
  "Given a step, prepares its inputs and outputs for running by:
     - adjusting inputs and outputs for branches
     - normalizing all inputs and outputs
     - adding INPUT/OUTPUT variables to vars
     - expanding method's body into the step's commands, if applicable
     - expanding all parsed variables in the commands and converting command
       lines to strings"
  [step {:keys [methods]}]
  (let [{:keys [inputs outputs vars cmds opts] :as step}
            (branch-adjust-step step false)
        normalized-outputs (map normalize-filename-for-run outputs)
        normalized-inputs (map normalize-filename-for-run inputs)
        vars (merge vars
                    (inouts-map normalized-inputs "INPUT")
                    (inouts-map normalized-outputs "OUTPUT"))
        method (methods (opts :method))
        method-mode (opts :method-mode)
        cmds (if (or (not method) (= method-mode "replace"))
               cmds
               (if (= method-mode "append")
                 (concat (method :cmds) cmds)
                 (method :cmds)))
        vars (if-not method vars (merge (method :vars) vars))
        substitute-var #(if-not (set? %)
                         %
                         (let [var-name (first %)]
                           (if (contains? vars var-name)
                             (vars var-name)
                             (throw+
                              {:msg (format
                                     "variable \"%s\" undefined at this point."
                                     var-name)}))))
        cmds (despace-cmds (map #(apply str (map substitute-var %)) cmds))]
    (if (and (empty? cmds) (.cmds-required? (get-protocol step)))
      (throw+ {:msg
               (format "protocol '%s' requires non-empty commands, for step: %s "
                       (get-protocol-name step)
                       (step-string step))}))
    (assoc step
      :inputs normalized-inputs
      :outputs normalized-outputs
      :cmds cmds
      :vars vars
      :opts (if-not method opts (merge (method :opts) opts)))))

(defn- should-build?
  "Given the parse tree and a step index, determines whether it should
   be built and returns the reason (e.g. 'timestamped') or
   nil if it shouldn't be.

   Arguments (all booleans):
     forced         Whether this step is specified in forced rebuild mode.
     triggered      Whether this step is triggered by an earlier step, i.e.
                    one or more of this steps' inputs is an output of another
                    step scheduled to run before this one.
     match-type     What matching is performed (can be :tag, :method, etc.).
     fail-on-empty  Whether to raise an an exception on any input
                    that lacks data. This only works for triggered steps (see
                    above). If this step is specified manually (root of a
                    dependency subtree), will always fail on an empty input,
                    since it will not be generated by any other step."
  [step forced triggered match-type fail-on-empty]
  (trace "should-build? fail-on-empty: " fail-on-empty)
  (let [{:keys [inputs outputs opts]} (branch-adjust-step step false)
        empty-inputs (filter #(not (fs di/data-in? %)) inputs)
        no-outputs (empty? outputs)]
    (trace "should-build? forced:" forced)
    (trace "should-build? match-type:" match-type)
    (trace "should-build? triggered:" triggered)
    (trace "should-build? inputs: " inputs)
    (trace "should-build? outputs: " outputs)
    (trace "should-build? empty inputs: " empty-inputs)
    (trace "should-build? no-outputs: " no-outputs)
    (if (and (not (empty? empty-inputs)) (or fail-on-empty (not triggered)))
      (throw+ {:msg (str "no input data found in locations: "
                         (str/join ", " empty-inputs))})
      ;; check that all output files are present
      (cond
       forced (str "forced" (if (not= match-type :output)
                              (format " (via %s)" (name match-type))))
       ;; steps with no outputs can be specified via a tag or a method only:
       (not= match-type :output) (str "via " (name match-type))
       ;; otherwise no-outputs steps are not built
       no-outputs nil
       ;; one or more outputs are missing? (can only look for those
       ;; for targets which were specified explicitly, not triggered)
       (and (not triggered)
            (some #(not (fs di/data-in? %)) outputs)) "missing output"
       ;; timecheck disabled
       (= false (get-in step [:opts :timecheck])) nil
       ;; built as a dependency?
       triggered "projected timestamped"
       ;; no-input steps are always rebuilt
       (empty? inputs) "no-input step"
       :else
       (let [input-files (mapv newest-in inputs)
             newest-input (apply max (map :mod-time input-files))
             output-files (mapv oldest-in (filter #(fs di/data-in? %) outputs))]
         (let [oldest-output (apply min (map :mod-time output-files))]
           (debug (format "Timestamp checking, inputs: %s, outputs: %s"
                          input-files output-files))
           (debug (format "Newest input: %d, oldest output: %d"
                          newest-input oldest-output))
           (if (> newest-input oldest-output)
             "timestamped"
             nil)))))))

(defn- predict-steps
  "Given a vector of target steps (:index, :build), tries to
   predict what will be run by using timestamp evaluation on
   non-force-build targets and assuming that if a target is
   selected to be run, it will invalidate all its outputs
   (and all its dependencies will also be run).
   Returns filtered target-steps with added :cause key."
  [parse-tree target-steps]
  (trace "predict-steps: target-steps=" target-steps)
  (first
   (reduce (fn [[new-target-steps triggered-deps]
                {:keys [index build match-type] :as step}]
             (let [step-map ((parse-tree :steps) index)
                   cause (should-build? step-map (= build :forced)
                                        (triggered-deps index) match-type false)]
               (trace (format "predict-steps, index=%d, cause=%s" index cause))
               (if (nil? cause)
                 [new-target-steps triggered-deps]
                 [(conj new-target-steps (assoc step :cause cause))
                  (set/union triggered-deps
                             (all-dependencies parse-tree index))])))
           [[] {}]
           target-steps)))

(defn steps-report
  "Returns a report of steps-to-run suitable for cli printing."
  [parse-tree steps-to-run]
  (str "The following steps will be run, in order:\n"
       (str/join "\n"
         (for [[i {:keys [index cause]}]
               (keep-indexed vector steps-to-run)]
           ;; TODO(artem)
           ;; Optimize for repeated BASE prefixes (we can't just show it
           ;; without base, since it can be ambiguous)
           ;; also in (step-string), (step-dirnname)
           ;;
           ;; If the cause is "projected timestamped", meaning that we will
           ;; also run one or more targets this one depends on, we will
           ;; assume they all will generate data in the branch and add
           ;; branch suffix to all inputs, otherwise behave as the data
           ;; dictates
           (format "  %d: %s [%s]"
                   (inc i)
                   (step-string (branch-adjust-step
                                 ((parse-tree :steps) index)
                                 (contains? #{"projected timestamped"
                                              "forced"}
                                            cause)))
                   cause)))))

;; TODO(artem):
;; Let's also write how many, something like
;; targets will be built
;; directly specified: K
;; dependancy-based: L
;; (N = K + L)
;; or something similar...
(defn- confirm-run
  "Estimates the list of steps to be run, asks the user for confirmation,
   returns this new list if confirmed, or nil if rejected."
  [parse-tree steps-to-run]
  (if (*options* :auto)
    true
    (do
      (println (steps-report parse-tree steps-to-run))
      (user-confirms?))))

(defn- spit-step-vars [{:keys [vars dir] :as step}]
  (let [filename (str dir "/vars-" start-time-filename)
        contents (apply str
                        "Environment vars set by Drake:\n\n"
                        (map #(str (key %) "=" (val %) "\n") vars))]
    (if-not (fs/exists? dir)
      (fs/mkdirs dir))
    ;; we need to use fs.core/file here, since fs.core/with-cwd only changes the
    ;; working directory for fs.core namespace
    (spit (fs/file filename) contents)
    (debug "step's vars saved to" (relative-path filename))))

(defn- run-step
  "Runs one step performing all necessary checks, returns
   true if the step was actually run; false if skipped."
  [parse-tree step-number {:keys [index build match-type opts]}]
  (let [step ((parse-tree :steps) index)
        inputs (step :inputs)]
    ;; TODO(artem)
    ;; Somewhere here, before running the step or checking timestamps, we need to
    ;; check for optional files and replace them with empty strings if they're
    ;; not found (according to the spec). We shouldn't just rewrite :inputs and
    ;; should probably separate two versions, since the step name
    ;; (used in debugging and log files names) should not vary.
    ;; For now just check that none of the input files is optional.
    (if (some #(= \? (first %)) inputs)
      (throw+ {:msg (str "optional input files are not supported yet: "
                         inputs)}))
    (let [step-descr (step-string (branch-adjust-step step false))
          step (update-in step [:opts] #(merge % opts))
          step (prepare-step-for-run step parse-tree)
          should-build (should-build? step (= build :forced)
                                      false match-type true)]
      (info "")
      (info (format "--- %d. %s: %s"
                    step-number
                    (if should-build
                      (format "Running (%s)" should-build)
                      "Skipped (up-to-date)")
                    step-descr))
      (when should-build
        ;; save all variable values in --tmpdir directory
        (spit-step-vars step)
        (with-time-elapsed
          #(let [wait (- (*options* :step-delay 0) %)]
             (info (format "--- %d: %s -> done in %.2fs%s"
                           step-number
                           step-descr
                           (/ % 1000.0)
                           (if-not (> wait 0)
                             ""
                             (do (. Thread (sleep wait))
                                 (format " + waited %dms" wait))))))
          (.run (get-protocol step) step)))
      should-build)))

(defn- create-state-atom
  "Create the atom which will keep track of which steps are not yet runnable,
   which steps are runnable, and which steps are done."
  [steps]
  (let [sort-map (zipmap (map :index steps) (range))] ; order sorted-set by step order
    (atom (hash-map 
            :not-runnable (into #{} (map :index (filter #(seq (:deps %)) steps))) 
            :runnable (into (sorted-set-by #(< (sort-map %1) (sort-map %2))) 
                            (map :index (filter #(empty? (:deps %)) steps)))
            :done #{}
            :steps steps))))

(defn- pop-next-step-from-atom
  "Pop the next runnable step from the state atom.
   Block if waiting on dependencies."
  [state-atom]
  (loop []
    (let [state @state-atom
          steps (:steps state)
          not-runnable (:not-runnable state)
          runnable (:runnable state)]
      (cond
        ; If there are runnable steps, pop one off and return it
        (seq runnable) (let [popped-step-index (first runnable)
                             new-state (assoc state :runnable (disj runnable popped-step-index))]
                         (if (compare-and-set! state-atom state new-state)
                           (first (filter #(= (:index %) popped-step-index) steps))
                           (recur))) ; if compare-and-set fails, try the whole thing again

        ; If there are non-runnable steps, wait until one is runnable
        (seq not-runnable) (do 
                             (Thread/sleep 100) ; NOTE(Myron) spin-wait not ideal
                             (recur))

        ; Otherwise, there's nothing left
        :else nil))))

(defn- update-state-atom-when-step-finishes 
  "Use this with swap! to update the state atom when a step finishes"
  [state step]
  (let [i (:index step)
        state (assoc state :done (conj (:done state) i)) ; put this step on the "done" list
        done (:done state)
        not-runnable (:not-runnable state)
        runnable (:runnable state)
        children (filter #((:children step) (:index %)) (:steps state))
        children-not-yet-running (filter #(not-runnable (:index %)) children)
        runnable-steps (filter (fn [child] 
                                 (every? (fn [dep] 
                                           (done dep)) 
                                         (:deps child))) 
                               children-not-yet-running)
        runnable-step-numbers (map :index runnable-steps)
        state (assoc state :not-runnable (apply (partial disj not-runnable) runnable-step-numbers)) ]
    (if (seq runnable-step-numbers)
      (assoc state :runnable (apply (partial conj runnable) runnable-step-numbers))
      state)))

(defn- lazy-step-list
  "Create a lazy list that pops runnable steps from the state-atom."
  [state-atom]
  (when-let [step (pop-next-step-from-atom state-atom)]
    (cons step (lazy-seq (lazy-step-list state-atom)))))

(defn- add-empty-promises-to-steps
  [steps promise-key]
  (map (fn [step] (assoc step promise-key (promise))) steps))

(defn- assoc-promise 
  "Associates a promise instance for each step
  a promise of value 1 is delivered on success
  a promise of value 0 is delirvered on failure"
  [steps]
  (add-empty-promises-to-steps steps :promise))

(defn- assoc-deps 
  "Associates dependencies as set object containing the indexes for each step"
  [parse-tree steps]
  (let [indexes (into #{} (map :index steps))]
    (map (fn [step] 
           (assoc step 
                  :deps 
                  (->>
                    (expand-step-restricted parse-tree (:index step) nil indexes)
                    (into #{}) ; turn into set to remove duplicates
                    ; do not mark the step itself as its dependency
                    (filter (partial not= (:index step))))))
         steps)))

(defn- assoc-parents-and-children
  [parse-tree steps]
  (let [indexes (into #{} (map :index steps))]
    (map #(let [tree-step ((:steps parse-tree) (:index %))
                children (intersection (:children tree-step) indexes) 
                parentals (intersection (:parents tree-step) indexes)
                opts (:opts tree-step)
                input-tags (:input-tags tree-step)
                output-tags (:output-tags tree-step)] 
            (assoc % 
                   :name (step-string tree-step)
                   :children (or children #{}) 
                   :parents (or parentals #{})
                   :opts opts
                   :input-tags input-tags
                   :output-tags output-tags)) 
         steps)))

(defn- assoc-no-stdin-opt 
  "Set :no-stdin option for all steps if jobs > 1"
  [jobs steps]
  (if (> jobs 1)
    (map (fn [step] (assoc-in step [:opts :no-stdin] true)) steps)
    steps))

(defn- assoc-exception-promise 
  "Associate a promise for any exceptions generated by this step"
  [steps]
  (add-empty-promises-to-steps steps :exception-promise))

(defn- attempt-run-step 
  [parse-tree step]
  (let [prom (:promise step)]
    (try
      ; run the step (the actual job)
      (let [step-ran (run-step parse-tree (:index step) step)]
        (when step-ran 
          (deliver prom 1))) ; delivers a promise of 1/success 
      (catch Exception e 
        (error (str "caught exception step " (:index step) ": ") (.getMessage e) (.printStackTrace e))
        (deliver (:exception-promise step) e))
      (finally
        ; if promise not delivered, deliver a promise of 0/failure
        (when (not (realized? prom))
          (deliver prom 0))))))

(defn- function-for-step 
  "Returns an anonymous function that can be triggered in its own thread to execute a step.
  Each step delivers its own promise.  Dependent steps will block on that promise. "
  [parse-tree steps promises-indexed step] 
  (fn [] 
    ; wait for parent promises in the tree promises to be delivered
    ; accumulate successful parent tasks into a sum : successful-parent-steps
    (let [prom (:promise step)]
      (try
        (let [deps (:deps step)
              successful-parent-steps (reduce + 
                                              (map (fn [i] 
                                                     @(promises-indexed i)) 
                                                   deps))]
          (if (= successful-parent-steps (count deps))
            (attempt-run-step parse-tree step)
            (deliver prom 0)))
        (catch Exception e
          (deliver (:exception-promise step) e))
        (finally 
          (when (not (realized? prom))
            (deliver prom 0)))))))

(defn- assoc-function 
  "Associates a future (anonymous function) for each step"
  [parse-tree steps]
  ; for quickly accessing promises via a map :index => :promise
  (let [promises-indexed (zipmap (map :index steps) (map :promise steps))]  
    ; associate a :function on each step
    (map (fn [step] 
           (assoc step 
                  :function 
                  (function-for-step parse-tree steps promises-indexed step))) 
         steps)))

(defn- post 
  [event-bus event]
  (when event-bus (.post event-bus event)))

(defn- sanitize-step
  [step]
  (dissoc step :function :promise :exception-promise))

(defn- trigger-futures-helper
  [jobs lazy-steps state-atom event-bus]
  (let [semaphore (new Semaphore jobs true)]
    (loop [steps lazy-steps]
      (.acquire semaphore)
      (when (seq steps)
        (let [step (first steps)
              sanitized-step (sanitize-step step)]
          (future (try 
                    (post event-bus (EventStepBegin sanitized-step))
                    ((:function step))
                    (finally
                      (swap! state-atom update-state-atom-when-step-finishes step)
                      (when (realized? (:exception-promise step))
                        (post event-bus (EventStepError sanitized-step @(:exception-promise step))))
                      (post event-bus (EventStepEnd sanitized-step))
                      (.release semaphore)))) 
          (recur (rest steps)))))))

(defn- trigger-futures
  "Run all the steps in (jobs) number of threads"
  [jobs steps event-bus]
  (let [state-atom (create-state-atom steps)]
    (trigger-futures-helper jobs (lazy-step-list state-atom) state-atom event-bus)))

(defn- await-promises 
  "waits for all the promises to be fullfilled otherwise 
   we get an premature exit on the main thread
   returns the sum of all deref'd promises each 
   returning either 0/1 for failure/success respectively"
  [steps]
  (reduce + (map (fn [step] @(:promise step)) steps)))

(defn- run-steps-async 
  "Runs steps asynchronously.
   If concurrence = 1, this will run the steps in the same order as the
   array of their indexes.  If concurrence = N, this will grab the first
   N steps and run in parallel.  As steps complete, it will grab additional
   steps in index order and run them, but no more than N at a time.  
   NOTE: less than N steps may be running depending on whether dependencies 
   are met for the steps."
  [parse-tree steps]
  (let [jobs (:jobs *options*)
        event-bus (:guava-event-bus *options*)]
    (if (empty? steps)
      (info "Nothing to do.")
      (do
        (info (format "Running %d steps with concurrence of %d..." 
                      (count steps) 
                      jobs))

        (let [steps-data (->> steps
                           (assoc-deps parse-tree)
                           (assoc-parents-and-children parse-tree)
                           (assoc-no-stdin-opt jobs))
              steps-future (->>
                             steps-data
                             assoc-exception-promise
                             assoc-promise
                             (assoc-function parse-tree))]

          (post event-bus (EventWorkflowBegin steps-data))  

          (trigger-futures jobs steps-future event-bus)

          (let [successful-steps (await-promises steps-future)]
            (info (format "Done (%d steps run)." successful-steps))      
            (post event-bus (EventWorkflowEnd))  
            (when (not= successful-steps (count steps))
              (let [steps-with-exception (filter 
                                           #(realized? (:exception-promise %)) 
                                           steps-future)]
                (if (not-empty steps-with-exception)
                  (throw @(:exception-promise (first steps-with-exception)))
                  (throw+ {:msg (str "successful-steps (" 
                                     successful-steps 
                                     ") does not equal total steps (" 
                                     (count steps) 
                                     ")")}))))))))))

(defn print-steps
  "Prints inputs and outputs of steps to run."
  [parse-tree steps-to-run]
  (dorun (map
          (fn [step]
            (do
              (println "S")
              (doseq [[prefix key] [["I" :inputs]
                                    ["%I" :input-tags]
                                    ["O" :outputs]
                                    ["%O" :output-tags]]]
                (dorun (map #(println (str prefix \tab %)) (step key))))))
          (map (:steps parse-tree) (map :index steps-to-run)))))

(defn run
  "Runs Drake with the specified parse-tree and an array of target
   selection expressions."
  [parse-tree targets]
  (let [steps (parse-tree :steps)
        target-steps (select-steps parse-tree targets)]
    (debug "selected (expanded) targets:" target-steps)
    (trace "--- Parse Tree: ---")
    (trace (with-out-str (clojure.pprint/pprint parse-tree)))
    (trace "-------------------")
    (let [steps-to-run (predict-steps parse-tree target-steps)]
      (cond
       (empty? steps-to-run)
         (info "Nothing to do.")
       (:print *options*)
         (print-steps parse-tree steps-to-run)
       (:preview *options*)
         (println (steps-report parse-tree steps-to-run))
       :else
         (if (confirm-run parse-tree steps-to-run)
           (run-steps-async parse-tree steps-to-run))))))

(defn- running-under-nailgun?
  "Returns truthy if and only if this JVM process is running under a
   Nailgun server."
  []
  (when-let [java-cmd (-> (System/getProperties)
                          (get "sun.java.command"))]
    (.endsWith java-cmd "nailgun.NGServer")))

(defn- shutdown [exit-code]
  (when (not (true? (:repl *options*)))
    (if (running-under-nailgun?)
      (debug (str "core/shutdown: Running under Nailgun; "
                  "not calling (shutdown-agents)"))
      (do
        (debug "core/shutdown: Running standalone; calling (shutdown-agents)")
        (shutdown-agents)))
    (System/exit exit-code)))

(defn parse-cli-vars [vars-str]
  (when-not (empty? vars-str)
    (let [pairs (str/split vars-str #",")]
      (reduce
       (fn [acc pair]
         (let [spl (str/split pair #"=" -1)]
           (if (not= (count spl) 2)
             (do
               (println "Invalid variable definition in -v or --vars:" pair)
               (shutdown -1)))
           (conj acc (str/split pair #"="))))
         {}
       pairs))))

(defn build-vars []
  (merge
   (into {} (System/getenv))
   (parse-cli-vars (*options* :vars))
   (when-let [base (*options* :base)]
     {"BASE" base})))

(defn- with-workflow-file
  "Reads the workflow file from command-line options, parses it,
   and passes the parse tree to the provided function 'f'."
  [f]
  (let [filename (*options* :workflow)
        filename (if-not (fs/directory? filename)
                   filename
                   (let [workflow-file (str filename
                                            (if (not= (last filename) \/) "/")
                                            "Drakefile")]
                     (println "Checking for" workflow-file)
                     workflow-file))]
    (if-not (fs/exists? filename)
      (throw+ {:msg (str "cannot find file or directory: " filename
                         " (use --help for documentation)")})
      ;; Drake will execute all commands in the same directory where
      ;; the workflow file is located in, but preserve the current
      ;; working directory on exit
      (let [abs-filename (fs/absolute-path filename)]
        ;; WARNING: since one can't change working directory in Java
        ;; what this call does is making all subsequent calls to fs.core
        ;; behave as if the current directory was the one specified here.
        ;; But all other calls (for example, java.lang.Runtime.exec) would
        ;; still behave the same way.
        ;;
        ;; Consequently, please do not use:
        ;;    (spit filename "text")
        ;; use:
        ;;    (spit (fs/file filename) "text")
        ;;
        ;; Then the file will be created in the correct location.
        (fs/with-cwd (fs/parent abs-filename)
          (let [parse-tree (parse-file abs-filename (build-vars))]
            (f parse-tree)))))))

(defn split-command-line
  "Splits command-line options into two parts: options and targets.
   The first word which does not start with '-' and not an option
   parameter is considered the start of the list of targets.
   Returns a tuple of vectors."
  [args]
  (let [non-flag-long #{"--workflow" "--branch" "--merge-branch"
                        "--logfile" "--vars" "--base" "--plugins"
                        "--aws-credentials" "--step-delay" "--jobs" "--tmpdir"}
        non-flag-short #{\w \b \l \v \s \j}]
    (loop [i 0]
      (if (>= i (count args))
        [args []]
        (let [curarg (args i)]
          (if (or (non-flag-long curarg)
                  (and (>= (count curarg) 2)      ; starts with a single dash,
                       (= (first curarg) \-)      ; last letter is in
                       (not= (second curarg) \-)  ; non-flag-short
                       (non-flag-short (last curarg))))
              (recur (+ i 2))
              (if (= \- (first (args i)))
                (recur (inc i))
                (split-at i args))))))))

(defn- configure-logging
  []
  (let [level-map {:debug :debug
                   :trace :trace
                   :quiet :error}
        loglevel (if-let [level (first (apply set/intersection
                                              (map #(into #{} (keys %))
                                                   [level-map *options*])))]
                   (level-map level)
                   :info)
        logfile (:logfile *options*)
        logfile (if (fs/absolute? logfile)
                  logfile
                  (fs/file (fs/parent (:workflow *options*))
                           logfile))]
    (log4j/set-loggers! "drake"
                        {:out logfile
                         :level loglevel
                         :pattern "%d %p %m%n"}
                        "drake"
                        {:name "console"
                         :pattern "%m%n"
                         :level loglevel})))

(defn- confirm-move
  ;; TODO(artem) doc
  [outputs]
  (if (*options* :auto)
    true
    (do
      (println "The following directories will be moved:")
      (doseq [[from to] outputs]
        (println (format "  %s -> %s" from to)))
      (user-confirms?))))

(defn- merge-branch
  [parse-tree targets]
  (let [branch (:merge-branch *options*)
        ;; TODO(artem) potential copy-paste with run, try to eliminate
        target-steps (select-steps parse-tree targets)
        ;; Collect selected steps' outputs, if they exist in the branch
        ;; We also need to normalize output filenames and add branch suffixes
        ;; to them
        steps (map (parse-tree :steps) (map :index target-steps))
        all-outputs (mapcat :outputs steps)
        ;; vector of tuples [from, to]
        outputs-for-move (filter identity
                                 (map #(let [branched (str % "#" branch)]
                                         (if (fs di/data-in? branched)
                                           [branched %]
                                           nil)) all-outputs))]
    (if (empty? outputs-for-move)
      (println "Nothing to do.")
      (if (confirm-move outputs-for-move)
        (do
          (doseq [[from to] outputs-for-move]
            (println (format "Moving %s to %s..." from to))
            ;; from and to always share a filesystem
            (let [fs (first (get-fs from))]
              (di/rm fs (path-filename to))
              (di/mv fs (path-filename from) (path-filename to))))
          (println "Done."))))))

(defn- check-for-conflicts
  [opts]
  (let [groups [#{:print :auto}
                #{:print :preview}
                #{:branch :merge-branch}
                #{:debug :trace :quiet}]
        crossovers [[#{:quiet :step-delay} #{:print :preview}]]
        option-list (fn [opts] (str/join ", " (map #(str "--" (name %)) opts)))
        complain (fn [msg]
                   (println msg)
                   (println "use --help for documentation")
                   (shutdown -1))]
    ;; mutually exclusive
    (dorun (map #(let [used (set/intersection % (into #{} (keys opts)))]
                   (if (> (count used) 1)
                     (complain
                      (str "The following options cannot be used together: "
                           (option-list used)))))
                groups))
    ;; the ones on the left not compatible with ones on the right
    (dorun (map #(let [used (map (partial set/intersection
                                          (into #{} (keys opts))) %)]
                   (if (every? (complement empty?) used)
                     (complain
                      (str "Option(s) " (option-list (first used))
                           " cannot be used together with option(s) "
                           (option-list (second used))))))
                crossovers))))

(defn -main
  "Runs Drake's CLI.

   This can be called from the REPL for development purposes. You should include
   the following options:
     --repl (otherwise your REPL will likely be killed by Drake's exit)
     --auto (otherwise the interactive user confirmation will hang on you)
   You don't need --auto if you use --preview.

   Examples:
     (-main \"--repl\" \"--version\")
     (-main \"--repl\" \"--preview\" \"-w\" \"demos/factual\" \"+...\")
     (-main \"--repl\" \"--auto\" \"-w\"
            \"some/workflow-file.drake\" drake \"+...\" \"-^D\" \"-=B\")

   TODO: log messages don't show up on the REPL (but printlns do).
         Can this be fixed?"
  [& args]
  (let [[opts targets] (split-command-line (into [] args))
        ;; We ignore 80 character limit here, since clojopts is a macro
        ;; and calls to (str) do not work inside a clojopts call
        options (try
                  (clojopts
                   "drake"
                   opts
                   (with-arg workflow w
                     "Name of the workflow file to execute; if a directory, look for Drakefile there."
                     :type :str
                     :user-name "file-or-dir-name")
                   (with-arg jobs j
                       "Specifies the number of jobs (commands) to run simultaneously. Defaults to 1"
                       :type :int
                       :user-name "jobs-num")
                   (no-arg auto a
                     "Do not ask for user confirmation before running steps.")
                   (no-arg preview P
                           "Prints the steps that would run, then stops.")
                   (with-arg base
                     "Specifies BASE directory. Takes precedence over environment."
                     :type :str
                     :user-name "dir-name")
                   (with-arg vars v
                     "Add workflow variable definitions. For example -v X=1,Y=2,FILE=a.csv"
                     :type :str
                     :user-name "name-value-pairs")
                   (with-arg branch b
                     "Specifies a working branch (see spec for details)."
                     :type :str
                     :user-name "name")
                   (with-arg merge-branch
                     "Merges the specified targets (by default, all) of the given branch to the main branch. Data files are overwritten, backup files are merged (see spec for details)."
                     :type :str
                     :user-name "name")
                   (no-arg print p
                     "Runs Drake in \"print\" mode. Instead of executing steps, Drake just prints inputs, outputs and tags of each step that is scheduled to run to stdout. This is useful if some outside actions need to be taken before or after running Drake. Standard target matching rules apply. Inputs are prepended by I, outputs by O, and input and output tags by %I and %O respectively. It also outputs \"S\" to signify beginning of each step.")
                   (with-arg logfile l
                     "Specify the log file. If not absolute, will be relative to the workflow file, default is drake.log in the directory of the workflow file."
                     :type :str
                     :user-name "filename")
                   (no-arg repl r
                     "Supports REPL based running of Drake; foregoes JVM shutdown, et. al.")
                   (with-arg step-delay
                     "Specifies a period of time, in milliseconds, to wait after completion of each step. Some file systems have low timestamp resolution, and small steps can proceed so quickly that outputs of two or more steps can share the same timestamp, and will be re-built on a subsequent run of Drake. Also, if the clocks on HDFS and local filesystem are not perfectly synchronized, timestamped evaluation can break down. Specifying a delay can help in both cases."
                     :type :int
                     :user-name "ms")
                   (with-arg plugins
                     "Specifies a plugins configuration file. All dependencies listed in the file will be added to the classpath, and steps that call non-built-in protocols will look for protocol implementations in those dependencies."
                     :type :file
                     :user-name "filename")
                   (with-arg aws-credentials s
                     "Specifies a properties file containing aws credentials. The access_id should be in a property named 'access_key', while the secret part of the key should be in a property names 'secret_key'. Other values in the properties file are ignored."
                     :type :str
                     :user-name "properties-file")
                   (no-arg quiet q
                     "Suppress all Drake's output.")
                   (no-arg debug
                     "Turn on verbose debugging output.")
                   (no-arg trace
                     "Turn on even more verbose debugging output.")
                   (no-arg version
                     "Show version information.")
                   (with-arg tmpdir
                       "Specifies the temporary directory for Drake files (by default, .drake/ in the same directory the main workflow file is located)."
                       :type :str
                       :user-name "tmpdir"))
                  (catch IllegalArgumentException e
                    (println
                      (str "\nUnrecognized option: "
                           "did you mean target exclusion?\nto build "
                           "everything except 'target'"
                           " run:\n  drake ... -target"))
                    (shutdown -1)))
        ;; if a flag is specified, clojopts adds the corresponding key
        ;; to the option map with nil value. here we convert them to true.
        ;; also, the defaults are specified here.
        options (into DEFAULT-OPTIONS
                      (for [[k v] options] [k (if (nil? v) true v)]))]
    (flush)    ;; we need to do it for help to always print out
    (let [targets (if (empty? targets) ["=..."] targets)]
      (when (options :version)
        (println "Drake Version" VERSION "\n")
        (shutdown 0))
      (when (some #{"--help"} opts)
        (shutdown 0))

      (check-for-conflicts options)
      (set-options options)
      
      (configure-logging)

      (debug "Drake" VERSION)
      (debug "Clojure version:" *clojure-version*)
      (debug "parsed options:" options)
      (debug "parsed targets:" targets)

      (try+
       (load-plugin-deps (*options* :plugins))
       (let [fn (if (empty? (:merge-branch options)) run merge-branch)]
         (with-workflow-file #(fn % targets)))
       (shutdown 0)
       (catch map? m
         (error (str "drake: " (m :msg)))
         (shutdown (or (get m :exit) 1)))
       (catch Exception e
         (.printStackTrace e)
         (error (stack-trace-str e))
         (shutdown 1))))))

(defn run-opts [opts]
  (let [opts (merge {:auto true} opts)]
    (set-options opts)
    (with-workflow-file #(run % (:targetv opts)))))

(defn -run_opts
  "Explicitly for use from Java"
  [opts]
  (run-opts (into DEFAULT-OPTIONS 
                  (for [[k v] opts] [(keyword k) v]))))
<<<<<<< HEAD

(defn -run_opts_with_event_bus
  "Explicitly for use from Java"
  [opts event_bus]
  (let [opts (merge {:guava-event-bus event_bus} opts)]
    (run-opts (into DEFAULT-OPTIONS
                    (for [[k v] opts] [(keyword k) v])))))
=======
>>>>>>> 05b99691

(defn run-workflow
  ([workflow & {:as opts}]
     (run-opts (merge opts {:workflow workflow})))
   ([]
    (run-opts {})))

#_(defn run-workflow
  "This can be called from the REPL or Clojure code as a way of
   using this ns as a library. Runs in auto mode, meaning there
   won't be an interactive user confirmation before running steps.

   Specify an empty targetv to get the same result as running Drake
   with no targets.

   Examples:
     (run-workflow \"demos/factual\" [])
     (run-workflow \"demos/factual\" [\"+...\"])
     (run-workflow \"demos/factual\" [\"+...\"] :branch \"MYBRANCH\")
     (run-workflow \"some/workflow-file.drake\" [\"+...\" \"-^D\" \"-=B\"]
                   :branch \"MYBRANCH\" :preview true)

   TODO: log messages don't show up on the REPL (but printlns do).
         Can this be fixed?"
  [workflow targetv & {:as opts}]
  (set-options
   (merge opts
          {:workflow workflow
           ;; Prevent interactive user confirmation. We can later
           ;; refactor the run function to be more library-like,
           ;; rather than cli-like.
           :auto true}))
  (with-workflow-file #(run % targetv)))<|MERGE_RESOLUTION|>--- conflicted
+++ resolved
@@ -9,11 +9,8 @@
             drake.protocol_interpreters
             drake.protocol_c4
             drake.protocol_eval
-<<<<<<< HEAD
-            drake.event)
-=======
+            drake.event
             [drake-interface.core :as di])
->>>>>>> 05b99691
   (:use [clojure.tools.logging :only [info debug trace error]]
         [slingshot.slingshot :only [try+ throw+]]
         clojure.set
@@ -967,7 +964,6 @@
   [opts]
   (run-opts (into DEFAULT-OPTIONS 
                   (for [[k v] opts] [(keyword k) v]))))
-<<<<<<< HEAD
 
 (defn -run_opts_with_event_bus
   "Explicitly for use from Java"
@@ -975,8 +971,6 @@
   (let [opts (merge {:guava-event-bus event_bus} opts)]
     (run-opts (into DEFAULT-OPTIONS
                     (for [[k v] opts] [(keyword k) v])))))
-=======
->>>>>>> 05b99691
 
 (defn run-workflow
   ([workflow & {:as opts}]
