(ns drake.core
  (:refer-clojure :exclude [file-seq])
  (:require [clojure.set :as set]
            [clojure.string :as str]
            [clj-logging-config.log4j :as log4j]
            [fs.core :as fs]
            ;; register protocols
            drake.protocol_interpreters
            drake.protocol_c4
            drake.protocol_eval)
  (:use [clojure.tools.logging :only [info debug trace error]]
        [slingshot.slingshot :only [try+ throw+]]
        clojopts.core
        sosueme.throwables
        drake.stdin
        drake.steps
        drake.fs
        [drake.protocol :only [get-protocol-name get-protocol]]
        drake.parser
<<<<<<< HEAD
        drake.utils)
  (:gen-class :methods [#^{:static true} [run_opts [java.util.Map] void]]))
=======
        drake.utils
        drake.options)
  (:gen-class))
>>>>>>> 59477772

(def VERSION "0.1.3-SNAPSHOT")

;; TODO(artem)
;; Optimize for repeated BASE prefixes (we can't just show it
;; without base, since it can be ambiguous)
;; also in (confirm-run), (confirm-merge), (step-dirnname)
;; TODO(artem) Tags are not supported here
(defn- step-string
  "Returns step's symbolic representation for printing."
  [step]
  (str (str/join ", " (concat (map #(str "%" %) (step :output-tags))
                              (step :outputs)))
       " <- "
       (str/join ", " (concat (map #(str "%" %) (step :input-tags))
                              (step :inputs)))))

(defn- user-confirms?
  "Returns true if the user enters 'Y', otherwise returns false."
  []
  (print "Confirm? [y/n] ")
  (flush)
  (letfn [(valid? [c] (when (or (= c "y") (= c "n")) c))]
    (if-let [v (valid? (.toLowerCase (read-line-stdin)))]
      (let [confirmed (= v "y")]
        (if-not confirmed (info "Aborted."))
        confirmed)
      (do
        (println "That's not a valid response. Please enter Y or n")
        (recur)))))

(defn- branch-adjust-step
  "Given a step, adjusts inputs and outputs for branches by:
     - adding #branch suffixes to all outputs
     - adding #branch suffixes only to those inputs that do exist in this branch,
       unless add-to-all is true"
  [{:keys [inputs outputs] :as step} add-to-all]
  (let [branch (*options* :branch)
        branch-adjusted-outputs (if (empty? branch)
                                  outputs
                                  (map #(str % "#" branch) outputs))
        branch-adjusted-inputs (if (empty? branch)
                                 inputs
                                 (map #(if (or add-to-all
                                               (fs data-in? (str % "#" branch)))
                                         (str % "#" branch)
                                         %)
                                      inputs))]
    (assoc step :inputs branch-adjusted-inputs
                :outputs branch-adjusted-outputs)))

(defn- normalize-filename-for-run
  "Normalizes filename and also removes local filesystem prefix (file:) from
   it. This is safe to do since it's the default filesystem,
   but it gives us a bit easier compatibility with existing tools."
  [filename]
  (let [n (normalized-path filename)]
    (if (= "file" (path-fs n)) (path-filename n) n)))

(defn- despace-cmds
  "Given a sequence of commands, removes leading whitespace found in the first
   line from all lines, e.g.:
      |  1
      |   2
      |  3
   ->
      |1
      | 2
      |3
   If we just delete all leading space from each line independently, we won't
   be able to process languages with semantically significant whitespace,
   such as Python."
  [cmds]
  (let [prefix (apply str (take-while #{\space \tab} (first cmds)))
        prefix-len (count prefix)]
    (map #(if (.startsWith %1 prefix) (.substring %1 prefix-len) %1) cmds)))

(defn- prepare-step-for-run
  "Given a step, prepares its inputs and outputs for running by:
     - adjusting inputs and outputs for branches
     - normalizing all inputs and outputs
     - adding INPUT/OUTPUT variables to vars
     - expanding method's body into the step's commands, if applicable
     - expanding all parsed variables in the commands and converting command
       lines to strings"
  [step {:keys [methods]}]
  (let [{:keys [inputs outputs vars cmds opts] :as step}
            (branch-adjust-step step false)
        normalized-outputs (map normalize-filename-for-run outputs)
        normalized-inputs (map normalize-filename-for-run inputs)
        vars (merge vars
                    (inouts-map normalized-inputs "INPUT")
                    (inouts-map normalized-outputs "OUTPUT"))
        method (methods (opts :method))
        method-mode (opts :method-mode)
        cmds (if (or (not method) (= method-mode "replace"))
               cmds
               (if (= method-mode "append")
                 (concat (method :cmds) cmds)
                 (method :cmds)))
        vars (if-not method vars (merge (method :vars) vars))
        substitute-var #(if-not (set? %)
                         %
                         (let [var-name (first %)]
                           (if (contains? vars var-name)
                             (vars var-name)
                             (throw+
                              {:msg (format
                                     "variable \"%s\" undefined at this point."
                                     var-name)}))))
        cmds (despace-cmds (map #(apply str (map substitute-var %)) cmds))]
    (if (and (empty? cmds) (.cmds-required? (get-protocol step)))
      (throw+ {:msg
               (format "protocol '%s' requires non-empty commands, for step: %s "
                       (get-protocol-name step)
                       (step-string step))}))
    (assoc step
      :inputs normalized-inputs
      :outputs normalized-outputs
      :cmds cmds
      :vars vars
      :opts (if-not method opts (merge (method :opts) opts)))))

(defn- should-build?
  "Given the parse tree and a step index, determines whether it should
   be built and returns the reason (e.g. 'timestamped') or
   nil if it shouldn't be.

   Arguments (all booleans):
     forced         Whether this step is specified in forced rebuild mode.
     triggered      Whether this step is triggered by an earlier step, i.e.
                    one or more of this steps' inputs is an output of another
                    step scheduled to run before this one.
     match-type     What matching is performed (can be :tag, :method, etc.).
     fail-on-empty  Whether to raise an an exception on any input
                    that lacks data. This only works for triggered steps (see
                    above). If this step is specified manually (root of a
                    dependency subtree), will always fail on an empty input,
                    since it will not be generated by any other step."
  [step forced triggered match-type fail-on-empty]
  (trace "should-build? fail-on-empty: " fail-on-empty)
  (let [{:keys [inputs outputs opts]} (branch-adjust-step step false)
        empty-inputs (filter #(not (fs data-in? %)) inputs)
        no-outputs (empty? outputs)]
    (trace "should-build? forced:" forced)
    (trace "should-build? match-type:" match-type)
    (trace "should-build? triggered:" triggered)
    (trace "should-build? inputs: " inputs)
    (trace "should-build? outputs: " outputs)
    (trace "should-build? empty inputs: " empty-inputs)
    (trace "should-build? no-outputs: " no-outputs)
    (if (and (not (empty? empty-inputs)) (or fail-on-empty (not triggered)))
      (throw+ {:msg (str "no input data found in locations: "
                         (str/join ", " empty-inputs))})
      ;; check that all output files are present
      (cond
       forced (str "forced" (if (not= match-type :output)
                              (format " (via %s)" (name match-type))))
       ;; steps with no outputs can be specified via a tag or a method only:
       (not= match-type :output) (str "via " (name match-type))
       ;; otherwise no-outputs steps are not built
       no-outputs nil
       ;; one or more outputs are missing? (can only look for those
       ;; for targets which were specified explicitly, not triggered)
       (and (not triggered)
            (some #(not (fs data-in? %)) outputs)) "missing output"
       ;; timecheck disabled
       (= false (get-in step [:opts :timecheck])) nil
       ;; built as a dependency?
       triggered "projected timestamped"
       ;; no-input steps are always rebuilt
       (empty? inputs) "no-input step"
       :else
       (let [input-files (mapv newest-in inputs)
             newest-input (apply max (map :mod-time input-files))
             output-files (mapv oldest-in (filter #(fs data-in? %) outputs))]
         (let [oldest-output (apply min (map :mod-time output-files))]
           (debug (format "Timestamp checking, inputs: %s, outputs: %s"
                          input-files output-files))
           (debug (format "Newest input: %d, oldest output: %d"
                          newest-input oldest-output))
           (if (> newest-input oldest-output)
             "timestamped"
             nil)))))))

(defn- predict-steps
  "Given a vector of target steps (:index, :build), tries to
   predict what will be run by using timestamp evaluation on
   non-force-build targets and assuming that if a target is
   selected to be run, it will invalidate all its outputs
   (and all its dependencies will also be run).
   Returns filtered target-steps with added :cause key."
  [parse-tree target-steps]
  (trace "predict-steps: target-steps=" target-steps)
  (first
   (reduce (fn [[new-target-steps triggered-deps]
                {:keys [index build match-type] :as step}]
             (let [step-map ((parse-tree :steps) index)
                   cause (should-build? step-map (= build :forced)
                                        (triggered-deps index) match-type false)]
               (trace (format "predict-steps, index=%d, cause=%s" index cause))
               (if (nil? cause)
                 [new-target-steps triggered-deps]
                 [(conj new-target-steps (assoc step :cause cause))
                  (set/union triggered-deps
                             (all-dependencies parse-tree index))])))
           [[] {}]
           target-steps)))

(defn steps-report
  "Returns a report of steps-to-run suitable for cli printing."
  [parse-tree steps-to-run]
  (str "The following steps will be run, in order:\n"
       (str/join "\n"
         (for [[i {:keys [index cause]}]
               (keep-indexed vector steps-to-run)]
           ;; TODO(artem)
           ;; Optimize for repeated BASE prefixes (we can't just show it
           ;; without base, since it can be ambiguous)
           ;; also in (step-string), (step-dirnname)
           ;;
           ;; If the cause is "projected timestamped", meaning that we will
           ;; also run one or more targets this one depends on, we will
           ;; assume they all will generate data in the branch and add
           ;; branch suffix to all inputs, otherwise behave as the data
           ;; dictates
           (format "  %d: %s [%s]"
                   (inc i)
                   (step-string (branch-adjust-step
                                 ((parse-tree :steps) index)
                                 (contains? #{"projected timestamped"
                                              "forced"}
                                            cause)))
                   cause)))))

;; TODO(artem):
;; Let's also write how many, something like
;; targets will be built
;; directly specified: K
;; dependancy-based: L
;; (N = K + L)
;; or something similar...
(defn- confirm-run
  "Estimates the list of steps to be run, asks the user for confirmation,
   returns this new list if confirmed, or nil if rejected."
  [parse-tree steps-to-run]
  (if (*options* :auto)
    true
    (do
      (println (steps-report parse-tree steps-to-run))
      (user-confirms?))))

(defn- spit-step-vars [{:keys [vars dir] :as step}]
  (let [filename (str dir "/vars-" start-time-filename)
        contents (apply str
                        "Environment vars set by Drake:\n\n"
                        (map #(str (key %) "=" (val %) "\n") vars))]
    (if-not (fs/exists? dir)
      (fs/mkdirs dir))
    ;; we need to use fs.core/file here, since fs.core/with-cwd only changes the
    ;; working directory for fs.core namespace
    (spit (fs/file filename) contents)
    (debug "step's vars saved to" (relative-path filename))))

(defn- run-step
  "Runs one step performing all necessary checks, returns
   true if the step was actually run; false if skipped."
  [parse-tree step-number {:keys [index build match-type]}]
  (let [step ((parse-tree :steps) index)
        inputs (step :inputs)]
    ;; TODO(artem)
    ;; Somewhere here, before running the step or checking timestamps, we need to
    ;; check for optional files and replace them with empty strings if they're
    ;; not found (according to the spec). We shouldn't just rewrite :inputs and
    ;; should probably separate two versions, since the step name
    ;; (used in debugging and log files names) should not vary.
    ;; For now just check that none of the input files is optional.
    (if (some #(= \? (first %)) inputs)
      (throw+ {:msg (str "optional input files are not supported yet: "
                         inputs)}))
    (let [step-descr (step-string (branch-adjust-step step false))
          step (prepare-step-for-run step parse-tree)
          should-build (should-build? step (= build :forced)
                                      false match-type true)]
      (info "")
      (info (format "--- %d. %s: %s"
                    step-number
                    (if should-build
                      (format "Running (%s)" should-build)
                      "Skipped (up-to-date)")
                    step-descr))
      (when should-build
        ;; save all variable values in .drake directory
        (spit-step-vars step)
        (with-time-elapsed
          #(let [wait (- (*options* :step-delay 0) %)]
             (info (format "--- done in %.2fs%s"
                           (/ % 1000.0)
                           (if-not (> wait 0)
                             ""
                             (do (. Thread (sleep wait))
                                 (format " + waited %dms" wait))))))
          (.run (get-protocol step) step)))
      should-build)))

(defn- run-steps [parse-tree steps]
  "Runs steps in order given as an array of their indexes"
  (if (empty? steps)
    (info "Nothing to do.")
    (do
      (info (format "Running %d steps..." (count steps)))
      (let [steps-run (reduce (fn [x [i step]]
                                (inc-if (run-step parse-tree i step) x))
                              0 (keep-indexed vector steps))]
        (info "")
        (info (format "Done (%d steps run)." steps-run))))))

(defn print-steps
  "Prints inputs and outputs of steps to run."
  [parse-tree steps-to-run]
  (dorun (map
          (fn [step]
            (do
              (println "S")
              (doseq [[prefix key] [["I" :inputs]
                                    ["%I" :input-tags]
                                    ["O" :outputs]
                                    ["%O" :output-tags]]]
                (dorun (map #(println (str prefix \tab %)) (step key))))))
          (map (:steps parse-tree) (map :index steps-to-run)))))

(defn run
  "Runs Drake with the specified parse-tree and an array of target
   selection expressions."
  [parse-tree targets]
  (let [steps (parse-tree :steps)
        target-steps (select-steps parse-tree targets)]
    (debug "selected (expanded) targets:" target-steps)
    (trace "--- Parse Tree: ---")
    (trace (with-out-str (clojure.pprint/pprint parse-tree)))
    (trace "-------------------")
    (let [steps-to-run (predict-steps parse-tree target-steps)]
      (cond
       (empty? steps-to-run)
         (info "Nothing to do.")
       (:print *options*)
         (print-steps parse-tree steps-to-run)
       (:preview *options*)
         (println (steps-report parse-tree steps-to-run))
       :else
         (if (confirm-run parse-tree steps-to-run)
           (run-steps parse-tree steps-to-run))))))

(defn- running-under-nailgun?
  "Returns truthy if and only if this JVM process is running under a
   Nailgun server."
  []
  (when-let [java-cmd (-> (System/getProperties)
                          (get "sun.java.command"))]
    (.endsWith java-cmd "nailgun.NGServer")))

(defn- shutdown [exit-code]
  (when (not (true? (:repl *options*)))
    (if (running-under-nailgun?)
      (debug (str "core/shutdown: Running under Nailgun; "
                  "not calling (shutdown-agents)"))
      (do
        (debug "core/shutdown: Running standalone; calling (shutdown-agents)")
        (shutdown-agents)))
    (System/exit exit-code)))

(defn parse-cli-vars [vars-str]
  (when-not (empty? vars-str)
    (let [pairs (str/split vars-str #",")]
      (reduce
       (fn [acc pair]
         (let [spl (str/split pair #"=" -1)]
           (if (not= (count spl) 2)
             (do
               (println "Invalid variable definition in -v or --vars:" pair)
               (shutdown -1)))
           (conj acc (str/split pair #"="))))
         {}
       pairs))))

(defn build-vars []
  (merge
   (into {} (System/getenv))
   (parse-cli-vars (*options* :vars))
   (when-let [base (*options* :base)]
     {"BASE" base})))

(defn- with-workflow-file
  "Reads the workflow file from command-line options, parses it,
   and passes the parse tree to the provided function 'f'."
  [f]
  (let [filename (*options* :workflow)
        filename (if-not (fs/directory? filename)
                   filename
                   (let [workflow-file (str filename
                                            (if (not= (last filename) \/) "/")
                                            "Drakefile")]
                     (println "Checking for" workflow-file)
                     workflow-file))]
    (if-not (fs/exists? filename)
      (throw+ {:msg (str "cannot find file or directory: " filename
                         " (use --help for documentation)")})
      ;; Drake will execute all commands in the same directory where
      ;; the workflow file is located in, but preserve the current
      ;; working directory on exit
      (let [abs-filename (fs/absolute-path filename)]
        ;; WARNING: since one can't change working directory in Java
        ;; what this call does is making all subsequent calls to fs.core
        ;; behave as if the current directory was the one specified here.
        ;; But all other calls (for example, java.lang.Runtime.exec) would
        ;; still behave the same way.
        ;;
        ;; Consequently, please do not use:
        ;;    (spit filename "text")
        ;; use:
        ;;    (spit (fs/file filename) "text")
        ;;
        ;; Then the file will be created in the correct location.
        (fs/with-cwd (fs/parent abs-filename)
          (let [parse-tree (parse-file abs-filename (build-vars))]
            (f parse-tree)))))))

(defn split-command-line
  "Splits command-line options into two parts: options and targets.
   The first word which does not start with '-' and not an option
   parameter is considered the start of the list of targets.
   Returns a tuple of vectors."
  [args]
  (let [non-flag-long #{"--workflow" "--branch" "--merge-branch"
                        "--logfile" "--vars" "--base" 
                        "--aws-credentials" "--step-delay"}
        non-flag-short #{\w \b \l \v \s}]
    (loop [i 0]
      (if (>= i (count args))
        [args []]
        (let [curarg (args i)]
          (if (or (non-flag-long curarg)
                  (and (>= (count curarg) 2)      ; starts with a single dash,
                       (= (first curarg) \-)      ; last letter is in
                       (not= (second curarg) \-)  ; non-flag-short
                       (non-flag-short (last curarg))))
              (recur (+ i 2))
              (if (= \- (first (args i)))
                (recur (inc i))
                (split-at i args))))))))

(defn- configure-logging
  []
  (let [level-map {:debug :debug
                   :trace :trace
                   :quiet :error}
        loglevel (if-let [level (first (apply set/intersection
                                              (map #(into #{} (keys %))
                                                   [level-map *options*])))]
                   (level-map level)
                   :info)
        logfile (:logfile *options*)
        logfile (if (fs/absolute? logfile)
                  logfile
                  (fs/file (fs/parent (:workflow *options*))
                           logfile))]
    (log4j/set-loggers! "drake"
                        {:out logfile
                         :level loglevel
                         :pattern "%d %p %m%n"}
                        "drake"
                        {:name "console"
                         :pattern "%m%n"
                         :level loglevel})))

(defn- confirm-move
  ;; TODO(artem) doc
  [outputs]
  (if (*options* :auto)
    true
    (do
      (println "The following directories will be moved:")
      (doseq [[from to] outputs]
        (println (format "  %s -> %s" from to)))
      (user-confirms?))))

(defn- merge-branch
  [parse-tree targets]
  (let [branch (:merge-branch *options*)
        ;; TODO(artem) potential copy-paste with run, try to eliminate
        target-steps (select-steps parse-tree targets)
        ;; Collect selected steps' outputs, if they exist in the branch
        ;; We also need to normalize output filenames and add branch suffixes
        ;; to them
        steps (map (parse-tree :steps) (map :index target-steps))
        all-outputs (mapcat :outputs steps)
        ;; vector of tuples [from, to]
        outputs-for-move (filter identity
                                 (map #(let [branched (str % "#" branch)]
                                         (if (fs data-in? branched)
                                           [branched %]
                                           nil)) all-outputs))]
    (if (empty? outputs-for-move)
      (println "Nothing to do.")
      (if (confirm-move outputs-for-move)
        (do
          (doseq [[from to] outputs-for-move]
            (println (format "Moving %s to %s..." from to))
            ;; from and to always share a filesystem
            (let [fs (first (get-fs from))]
              (.rm fs (path-filename to))
              (.mv fs (path-filename from) (path-filename to))))
          (println "Done."))))))

(defn- check-for-conflicts
  [opts]
  (let [groups [#{:print :auto}
                #{:print :preview}
                #{:branch :merge-branch}
                #{:debug :trace :quiet}]
        crossovers [[#{:quiet :step-delay} #{:print :preview}]]
        option-list (fn [opts] (str/join ", " (map #(str "--" (name %)) opts)))
        complain (fn [msg]
                   (println msg)
                   (println "use --help for documentation")
                   (shutdown -1))]
    ;; mutually exclusive
    (dorun (map #(let [used (set/intersection % (into #{} (keys opts)))]
                   (if (> (count used) 1)
                     (complain
                      (str "The following options cannot be used together: "
                           (option-list used)))))
                groups))
    ;; the ones on the left not compatible with ones on the right
    (dorun (map #(let [used (map (partial set/intersection
                                          (into #{} (keys opts))) %)]
                   (if (every? (complement empty?) used)
                     (complain
                      (str "Option(s) " (option-list (first used))
                           " cannot be used together with option(s) "
                           (option-list (second used))))))
                crossovers))))

(defn -main
  "Runs Drake's CLI.

   This can be called from the REPL for development purposes. You should include
   the following options:
     --repl (otherwise your REPL will likely be killed by Drake's exit)
     --auto (otherwise the interactive user confirmation will hang on you)
   You don't need --auto if you use --preview.

   Examples:
     (-main \"--repl\" \"--version\")
     (-main \"--repl\" \"--preview\" \"-w\" \"demos/factual\" \"+...\")
     (-main \"--repl\" \"--auto\" \"-w\"
            \"some/workflow-file.drake\" drake \"+...\" \"-^D\" \"-=B\")

   TODO: log messages don't show up on the REPL (but printlns do).
         Can this be fixed?"
  [& args]
  (let [[opts targets] (split-command-line (into [] args))
        ;; We ignore 80 character limit here, since clojopts is a macro
        ;; and calls to (str) do not work inside a clojopts call
        options (try
                  (clojopts
                   "drake"
                   opts
                   (with-arg workflow w
                     "Name of the workflow file to execute; if a directory, look for Drakefile there."
                     :type :str
                     :user-name "file-or-dir-name")
                   (no-arg auto a
                     "Do not ask for user confirmation before running steps.")
                   (no-arg preview P
                           "Prints the steps that would run, then stops.")
                   (with-arg base
                     "Specifies BASE directory. Takes precedence over environment."
                     :type :str
                     :user-name "dir-name")
                   (with-arg vars v
                     "Add workflow variable definitions. For example -v X=1,Y=2,FILE=a.csv"
                     :type :str
                     :user-name "name-value-pairs")
                   (with-arg branch b
                     "Specifies a working branch (see spec for details)."
                     :type :str
                     :user-name "name")
                   (with-arg merge-branch
                     "Merges the specified targets (by default, all) of the given branch to the main branch. Data files are overwritten, backup files are merged (see spec for details)."
                     :type :str
                     :user-name "name")
                   (no-arg print p
                     "Runs Drake in \"print\" mode. Instead of executing steps, Drake just prints inputs, outputs and tags of each step that is scheduled to run to stdout. This is useful if some outside actions need to be taken before or after running Drake. Standard target matching rules apply. Inputs are prepended by I, outputs by O, and input and output tags by %I and %O respectively. It also outputs \"S\" to signify beginning of each step.")
                   (with-arg logfile l
                     "Specify the log file. If not absolute, will be relative to the workflow file, default is drake.log in the directory of the workflow file."
                     :type :str
                     :user-name "filename")
                   (no-arg repl r
                     "Supports REPL based running of Drake; foregoes JVM shutdown, et. al.")
                   (with-arg step-delay
                     "Specifies a period of time, in milliseconds, to wait after completion of each step. Some file systems have low timestamp resolution, and small steps can proceed so quickly that outputs of two or more steps can share the same timestamp, and will be re-built on a subsequent run of Drake. Also, if the clocks on HDFS and local filesystem are not perfectly synchronized, timestamped evaluation can break down. Specifying a delay can help in both cases."
                     :type :int
                     :user-name "ms")
                   (with-arg aws-credentials s
                     "Specifies a properties file containing aws credentials. The access_id should be in a property named 'access_key', while the secret part of the key should be in a property names 'secret_key'. Other values in the properties file are ignored."
                     :type :str
                     :user-name "properties-file")
                   (no-arg quiet q
                     "Suppress all Drake's output.")
                   (no-arg debug
                     "Turn on verbose debugging output.")
                   (no-arg trace
                     "Turn on even more verbose debugging output.")
                   (no-arg version
                     "Show version information."))
                  (catch IllegalArgumentException e
                    (println
                      (str "\nUnrecognized option: "
                           "did you mean target exclusion?\nto build "
                           "everything except 'target'"
                           " run:\n  drake ... -target"))
                    (shutdown -1)))
        ;; if a flag is specified, clojopts adds the corresponding key
        ;; to the option map with nil value. here we convert them to true.
        ;; also, the defaults are specified here.
        options (into {:workflow "./Drakefile"
                       :logfile "drake.log"}
                      (for [[k v] options] [k (if (nil? v) true v)]))]
    (flush)    ;; we need to do it for help to always print out
    (let [targets (if (empty? targets) ["=..."] targets)]
      (when (options :version)
        (println "Drake Version" VERSION "\n")
        (shutdown 0))

      (check-for-conflicts options)
      (set-options options)
      (configure-logging)

      (debug "Drake" VERSION)
      (debug "Clojure version:" *clojure-version*)
      (debug "parsed options:" options)
      (debug "parsed targets:" targets)

      (try+
       (let [fn (if (empty? (:merge-branch options)) run merge-branch)]
         (with-workflow-file #(fn % targets)))
       (shutdown 0)
       (catch map? m
         (error (str "drake: " (m :msg)))
         (shutdown (or (get m :exit) 1)))
       (catch Exception e
         (.printStackTrace e)
         (error (stack-trace-str e))
         (shutdown 1))))))

(defn run-opts [opts]
  (let [opts (merge {:auto true} opts)]
    (set-options opts)
    (with-workflow-file #(run % (:targetv opts)))))

(defn -run_opts
  "Explicitly for use from Java"
  [opts]
  (run-opts (into {} (for [[k v] opts] [(keyword k) v]))))

(defn run-workflow
  ([workflow & {:as opts}]
     (run-opts (merge opts {:workflow workflow})))
   ([]
    (run-opts {})))

#_(defn run-workflow
  "This can be called from the REPL or Clojure code as a way of
   using this ns as a library. Runs in auto mode, meaning there
   won't be an interactive user confirmation before running steps.

   Specify an empty targetv to get the same result as running Drake
   with no targets.

   Examples:
     (run-workflow \"demos/factual\" [])
     (run-workflow \"demos/factual\" [\"+...\"])
     (run-workflow \"demos/factual\" [\"+...\"] :branch \"MYBRANCH\")
     (run-workflow \"some/workflow-file.drake\" [\"+...\" \"-^D\" \"-=B\"]
                   :branch \"MYBRANCH\" :preview true)

   TODO: log messages don't show up on the REPL (but printlns do).
         Can this be fixed?"
  [workflow targetv & {:as opts}]
  (set-options
   (merge opts
          {:workflow workflow
           ;; Prevent interactive user confirmation. We can later
           ;; refactor the run function to be more library-like,
           ;; rather than cli-like.
           :auto true}))
  (with-workflow-file #(run % targetv)))<|MERGE_RESOLUTION|>--- conflicted
+++ resolved
@@ -17,14 +17,9 @@
         drake.fs
         [drake.protocol :only [get-protocol-name get-protocol]]
         drake.parser
-<<<<<<< HEAD
+        drake.options
         drake.utils)
   (:gen-class :methods [#^{:static true} [run_opts [java.util.Map] void]]))
-=======
-        drake.utils
-        drake.options)
-  (:gen-class))
->>>>>>> 59477772
 
 (def VERSION "0.1.3-SNAPSHOT")
 
@@ -459,7 +454,7 @@
    Returns a tuple of vectors."
   [args]
   (let [non-flag-long #{"--workflow" "--branch" "--merge-branch"
-                        "--logfile" "--vars" "--base" 
+                        "--logfile" "--vars" "--base"
                         "--aws-credentials" "--step-delay"}
         non-flag-short #{\w \b \l \v \s}]
     (loop [i 0]
