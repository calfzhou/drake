--- conflicted
+++ resolved
@@ -1,8 +1,4 @@
-<<<<<<< HEAD
-(defproject factual/drake "0.1.5-iflow-SNAPSHOT"
-=======
-(defproject factual/drake "0.1.6-SNAPSHOT"
->>>>>>> 39f8975f
+(defproject factual/drake "0.1.6-iflow-SNAPSHOT"
   :description "Drake: the data processing workflow tool (a.k.a. 'make for data')"
   :url "https://github.com/Factual/drake"
   :license {:name "Eclipse Public License"
